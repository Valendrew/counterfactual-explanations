--- conflicted
+++ resolved
@@ -66,15 +66,9 @@
     Raises
     ------
     ValueError
-<<<<<<< HEAD
-        Raised from errors.
-=======
         The type of counterfactual is not recognized.
-    SolverException
-        The solver did not find a solution.
     UserConfigValidationException
         Dice cannot find a counterfactual.
->>>>>>> 2ae8cbb7
     """    
     # Check all parameters are of the correct type
     assert isinstance(sample, pd.DataFrame), "The sample must be a pandas dataframe."
@@ -100,13 +94,8 @@
         cf = cf_model.generate_counterfactuals(sample, int(type_cf_value), **kwargs_cf)
     except ValueError as e:
         raise ValueError(e)
-<<<<<<< HEAD
-=======
-    except SolverException as e:
-        raise SolverException(e)
     except UserConfigValidationException as e:
         raise UserConfigValidationException(e) 
->>>>>>> 2ae8cbb7
 
     # Denormalize the counterfactuals
     if pipeline is not None:
@@ -317,15 +306,9 @@
         except ValueError as e:
             print(e)
             continue
-<<<<<<< HEAD
-=======
-        except SolverException as e:
-            print(e)
-            continue
         except UserConfigValidationException as e:
             print(e)
             continue
->>>>>>> 2ae8cbb7
 
         if cfs is not None and len(cfs) > 0:
             sample_generated: pd.Series = cfs[0]["Counterfactual_0"].rename(i)
